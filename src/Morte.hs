{-# LANGUAGE OverloadedStrings #-}

{-| A bare-bones calculus-of-constructions
-}

module Morte (
    -- * Types
    Const(..),
    Expr(..),

    -- * Functions
    typeOf,
    normalize,
    pretty
    ) where

<<<<<<< HEAD
import Control.Applicative (pure, (*>), (<|>))
import Control.Monad.Trans.Class (lift)
import Control.Monad.Trans.State (evalStateT, get, put)
=======
import Control.Monad.Trans.State (evalState, get, put)
import qualified Data.IntMap.Strict as IntMap
>>>>>>> 9a6bbf20
import Data.Monoid (mempty, (<>))
import Data.Text.Lazy (Text, intercalate, unpack)
import qualified Data.Text.Lazy as Text
import Data.Text.Lazy.Builder (Builder, toLazyText, fromLazyText)
import Data.Text.Lazy.Builder.Int (decimal)
import Prelude hiding (const, succ, id)

-- TODO: Add a parser
-- TODO: Decide on lazy versus strict Text
-- TODO: Add support for '_' (unused variables)
-- TODO: Implement `quote` more elegantly

type Var = Text

type Context = [(Var, Expr)]

ppContext :: Context -> Builder
ppContext =
    fromLazyText . Text.unlines . map (toLazyText . ppKeyVal)
  where
    ppKeyVal (key, val) = fromLazyText key <> " : " <> buildExpr val

-- | Constants
data Const = Star | Box deriving (Eq, Show, Bounded, Enum)

buildConst :: Const -> Builder
buildConst c = case c of
    Star -> "*"
    Box  -> "BOX"

buildConsts :: Builder
buildConsts =
    fromLazyText (
        intercalate ", " (map (toLazyText . buildConst) [minBound..maxBound]) )

axiom :: Const -> Either Text Const
axiom Star = return Box
axiom Box  = Left "BOX has no type\n"

rule :: Const -> Const -> Either Text Const
rule Star Box  = return Box
rule Star Star = return Star
rule Box  Box  = return Box
rule Box  Star = return Star

-- | Higher-order abstract syntax tree for expressions
data Expr
    = Const Const
    | Var Var
    | Lam Var Expr Expr
    | Pi  Var Expr Expr
    | App Expr Expr

instance Eq Expr where
    e1 == e2 = case cmp of
        Nothing -> False
        Just b  -> b
      where
        cmp = do
            q1 <- quote (normalize e1)
            q2 <- quote (normalize e2)
            return (q1 == q2)

instance Show Expr where
    show = unpack . pretty

data Quoted
    = Const' Const
    | Var' Int
    | Lam' Int Quoted Quoted
    | Pi'  Int Quoted Quoted
    | App' Quoted Quoted
    deriving (Eq, Show)

buildExpr :: Expr -> Builder
buildExpr = go False False
  where
    go :: Bool -> Bool -> Expr -> Builder
    go parenBind parenApp e = case e of
        Const c    -> buildConst c
        Var n      -> fromLazyText n
        Lam n t e' ->
                (if parenBind then "(" else "")
            <>  "λ("
            <>  fromLazyText n
            <>  " : "
            <>  go False False t
            <>  ") → "
            <>  go False False e'
            <>  (if parenBind then ")" else "")
        Pi n t e'  ->
                (if parenBind then "(" else "")
            <>  (if used n e
                 then "∀(" <> fromLazyText n <> " : " <> go False False t <> ")"
                 else go True False t )
            <>  " → "
            <>  go False False e'
            <>  (if parenBind then ")" else "")
        App f x    ->
                (if parenApp then "(" else "")
            <>  go True False f <> " " <> go True True x
            <>  (if parenApp then ")" else "")

used :: Text -> Expr -> Bool
used n e = case e of
    Const _            -> False
    Var n' | n == n'   -> True
           | otherwise -> False
    Lam _ t e'         -> used n t || used n e'
    Pi  _ t e'         -> used n t || used n e'
    App f a            -> used n f || used n a

quote :: Expr -> Maybe Quoted
quote e0 = evalStateT (go e0) (0, [])
  where
    go e = case e of
        Const c    -> return (Const' c)
        Var n      -> do
            (_, ps) <- get
            k       <- lift (lookup n ps)
            return (Var' k)
        Lam n t e' -> do
            (i, ps) <- get
            put (i + 1, (n, i):ps)
            t'  <- go t
            e'' <- go e'
            return (Lam' i t' e'')
        Pi  n t e' -> do
            (i, ps) <- get
            put (i + 1, (n, i):ps)
            t'  <- go t
            e'' <- go e'
            return (Pi' i t' e'')
        App f a    -> do
            f' <- go f
            a' <- go a
            return (App' f' a')

-- | Pretty-print an expression as lazy `Text`
pretty :: Expr -> Text
pretty = toLazyText . buildExpr

subst :: Text -> Expr -> Expr -> Expr
subst n0 e0 = go
  where
    go e = case e of
        Lam n t e' -> if n == n0 then e else Lam n (go t) (go e')
        Pi  n t e' -> if n == n0 then e else Pi  n (go t) (go e')
        App f a    -> App (go f) (go a)
        Var n      -> if (n == n0) then e0 else e
        _          -> e

typeOf_ :: Context -> Expr -> Either Text Expr
typeOf_ ctx e = case e of
    Const c  -> fmap Const (axiom c)
    Var x    -> case lookup x ctx of
        Nothing -> Left (toLazyText (
                header
            <>  "Error: Unbound variable\n" ) )
        Just a  -> return a
    Lam x _A b -> do
        _B <- typeOf_ ((x, _A):ctx) b
        let p = Pi x _A _B
        _t <- typeOf_ ctx p
        return p
    Pi  x _A _B -> do
        eS <- fmap whnf (typeOf_ ctx _A)
        s  <- case eS of
            Const s -> return s
            _       -> Left (toLazyText (
                    header
                <>  "Error: The variable bound by the ∀ has an invalid type\n"
                <>  "\n"
                <>  "Value: " <> buildExpr _A <> "\n"
                <>  "Actual type: " <> buildExpr eS <> "\n"
                <>  "Valid types: " <> buildConsts  <> "\n" ) )
        eT <- fmap whnf (typeOf_ ((x, _A):ctx) _B)
        t  <- case eT of
            Const t -> return t
            _       -> Left (toLazyText (
                    header
                <>  "Error: The value returned by the ∀ has an invalid type\n"
                <>  "\n"
                <>  "Actual type: " <> buildExpr eT <> "\n"
                <>  "Valid types: " <> buildConsts  <> "\n" ) )
        fmap Const (rule s t)
    App f a  -> do
        e       <- fmap whnf (typeOf_ ctx f)
        (x, _A, _B) <- case e of
            Pi x _A _B -> return (x, _A, _B)
            _          -> Left (toLazyText (
                    header
                <>  "Error: Only functions may be applied to values\n" ) )
        _A' <- typeOf_ ctx a
        let nf_A  = normalize _A 
            nf_A' = normalize _A'
        if nf_A == nf_A'
            then return (subst x a _B)
            else Left (toLazyText (
                    header
                <>  "Error: Function applied to argument of the wrong type\n"
                <>  "\n"
                <>  "Expected type: " <> buildExpr nf_A  <> "\n"
                <>  "Argument type: " <> buildExpr nf_A' <> "\n" ) )
  where
    ppCtx = ppContext ctx
    header =
            (if Text.null (toLazyText ppCtx)
             then mempty
             else "Context:\n" <> ppContext ctx <> "\n")
        <>  "Expression: " <> buildExpr e <> "\n"
        <>  "\n"

-- | Type-check an expression and return the expression's type
typeOf :: Expr -> Either Text Expr
typeOf = typeOf_ []

whnf :: Expr -> Expr
whnf e = case e of
    App f _C -> case whnf f of
        Lam x _A _B -> whnf (subst x _C _B)
        _           -> e
    _    -> e

-- | Reduce an expression to normal form
normalize :: Expr -> Expr
normalize e = case e of
    Lam x t e' -> Lam x (normalize t) (normalize e')
    Pi  x t e' -> Pi  x (normalize t) (normalize e')
    App f _C   -> case normalize f of
        Lam x _A _B -> normalize (subst x _C _B)
        _           -> e
    _       -> e<|MERGE_RESOLUTION|>--- conflicted
+++ resolved
@@ -14,14 +14,8 @@
     pretty
     ) where
 
-<<<<<<< HEAD
-import Control.Applicative (pure, (*>), (<|>))
 import Control.Monad.Trans.Class (lift)
 import Control.Monad.Trans.State (evalStateT, get, put)
-=======
-import Control.Monad.Trans.State (evalState, get, put)
-import qualified Data.IntMap.Strict as IntMap
->>>>>>> 9a6bbf20
 import Data.Monoid (mempty, (<>))
 import Data.Text.Lazy (Text, intercalate, unpack)
 import qualified Data.Text.Lazy as Text
